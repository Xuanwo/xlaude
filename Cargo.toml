[package]
name = "xlaude"
version = "0.4.0"
edition = "2024"
description = "A CLI tool for managing Claude instances with git worktree"
license = "Apache-2.0"

[dependencies]
clap = { version = "4.5.42", features = ["derive", "env"] }
clap_complete = "4.5.42"
serde = { version = "1.0.219", features = ["derive"] }
serde_json = "1.0.142"
colored = "3.0.0"
dialoguer = "0.11.0"
directories = "6"
chrono = { version = "0.4.41", features = ["serde"] }
rand = "0.8.5"
bip39 = "2.1.0"
anyhow = "1.0.98"
<<<<<<< HEAD
ratatui = "0.28"
crossterm = "0.28"
=======
atty = "0.2"
once_cell = "1.19"
>>>>>>> 2a1d197f

[dev-dependencies]
insta = { version = "1.41.1", features = ["json", "redactions"] }
tempfile = "3.14.0"
assert_cmd = "2.0.16"
predicates = "3.1.3"
regex = "1.11.1"<|MERGE_RESOLUTION|>--- conflicted
+++ resolved
@@ -17,13 +17,10 @@
 rand = "0.8.5"
 bip39 = "2.1.0"
 anyhow = "1.0.98"
-<<<<<<< HEAD
 ratatui = "0.28"
 crossterm = "0.28"
-=======
 atty = "0.2"
 once_cell = "1.19"
->>>>>>> 2a1d197f
 
 [dev-dependencies]
 insta = { version = "1.41.1", features = ["json", "redactions"] }

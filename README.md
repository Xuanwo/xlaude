--- conflicted
+++ resolved
@@ -13,11 +13,8 @@
 - **Smart cleanup**: Safely delete worktrees with uncommitted change detection
 - **Session tracking**: View Claude conversation history across instances
 - **Random naming**: Generate memorable names using BIP39 word list
-<<<<<<< HEAD
 - **Dashboard mode**: Run multiple Claude instances in background and switch between them (requires tmux)
-=======
 - **Pipe input support**: Integrate with Unix tools for automation
->>>>>>> 2a1d197f
 
 ## Installation
 
